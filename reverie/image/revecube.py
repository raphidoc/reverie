--- conflicted
+++ resolved
@@ -344,29 +344,12 @@
 
         utc_offset = self.acq_time_local.utcoffset().total_seconds() / 3600
 
-<<<<<<< HEAD
-        central_lat = float(self.lat[round(len(self.lat)/2)])
-        central_lon = float(self.lon[round(len(self.lon)/2)])
-
-        solar_zenith, solar_azimuth = astronomy.sun_geom_noaa(
-            self.acq_time_local, utc_offset, central_lat, central_lon
-        )
-
-        self.solar_zenith = np.full((self.n_rows, self.n_cols), solar_zenith)
-        self.solar_azimuth = np.full((self.n_rows, self.n_cols), solar_azimuth)
-
-        logging.debug('masking sun geometry with valid mask')
-
-        self.solar_zenith[~self.get_valid_mask()] = np.nan
-        self.solar_azimuth[~self.get_valid_mask()] = np.nan
-=======
         self.sun_zenith, self.sun_azimuth = astronomy.sun_geom_noaa(
             self.acq_time_local, utc_offset, self.lat_grid, self.lon_grid
         )
 
         self.sun_zenith[~self.get_valid_mask()] = np.nan
         self.sun_azimuth[~self.get_valid_mask()] = np.nan
->>>>>>> 39dc3c01
 
     def get_valid_mask(self, tile: Tile = None):
         """
